/*
 * Copyright 2018 Xiaomi, Inc.
 *
 * Licensed under the Apache License, Version 2.0 (the "License");
 * you may not use this file except in compliance with the License.
 * You may obtain a copy of the License at
 *
 *     http://www.apache.org/licenses/LICENSE-2.0
 *
 * Unless required by applicable law or agreed to in writing, software
 * distributed under the License is distributed on an "AS IS" BASIS,
 * WITHOUT WARRANTIES OR CONDITIONS OF ANY KIND, either express or implied.
 * See the License for the specific language governing permissions and
 * limitations under the License.
 */

package env

import (
	"flag"
	"os"
	"testing"

	"github.com/XiaoMi/soar/common"
	"github.com/XiaoMi/soar/database"

	"github.com/go-sql-driver/mysql"
	"github.com/kr/pretty"
)

var connTest *database.Connector
var update = flag.Bool("update", false, "update .golden files")

func init() {
	common.BaseDir = common.DevPath
	err := common.ParseConfig("")
	common.LogIfError(err, "init ParseConfig")
	common.Log.Debug("env_test init")
	connTest, err = database.NewConnector(common.Config.TestDSN)
	if err != nil {
		common.Log.Critical("Test env Error: %v", err)
		os.Exit(0)
	}

	if _, err := connTest.Version(); err != nil {
		common.Log.Critical("Test env Error: %v", err)
		os.Exit(0)
	}
}

func TestNewVirtualEnv(t *testing.T) {
	common.Log.Debug("Entering function: %s", common.GetFunctionName())
	testSQL := []string{
		"create table t(id int,c1 varchar(20),PRIMARY KEY (id));",
		"alter table t add index `idx_c1`(c1);",
		"select * from city where country_id = 44;",
		"select * from address where address2 is not null;",
		"select * from address where address2 is null;",
		"select * from address where address2 >= 44;",
		"select * from city where country_id between 44 and 107;",
		"select * from city where city like 'Ad%';",
		"select * from city where city = 'Aden' and country_id = 107;",
		"select * from city where country_id > 31 and city = 'Aden';",
		"select * from address where address_id > 8 and city_id < 400 and district = 'Nantou';",
		"select * from address where address_id > 8 and city_id < 400;",
		"select * from actor where last_update='2006-02-15 04:34:33' and last_name='CHASE' group by first_name;",
		"select * from address where last_update >='2014-09-25 22:33:47' group by district;",
		"select * from address group by address,district;",
		"select * from address where last_update='2014-09-25 22:30:27' group by district,(address_id+city_id);",
		"select * from customer where active=1 order by last_name limit 10;",
		"select * from customer order by last_name limit 10;",
		"select * from customer where address_id > 224 order by address_id limit 10;",
		"select * from customer where address_id < 224 order by address_id limit 10;",
		"select * from customer where active=1 order by last_name;",
		"select * from customer where address_id > 224 order by address_id;",
		"select * from customer where address_id in (224,510) order by last_name;",
		"select city from city where country_id = 44;",
		"select city,city_id from city where country_id = 44 and last_update='2006-02-15 04:45:25';",
		"select city from city where country_id > 44 and last_update > '2006-02-15 04:45:25';",
		"select * from city where country_id=1 and city='Kabul' order by last_update;",
		"select * from city where country_id>1 and city='Kabul' order by last_update;",
		"select * from city where city_id>251 order by last_update; ",
		"select * from city i inner join country o on i.country_id=o.country_id;",
		"select * from city i left join country o on i.city_id=o.country_id;",
		"select * from city i right join country o on i.city_id=o.country_id;",
		"select * from city i left join country o on i.city_id=o.country_id where o.country_id is null;",
		"select * from city i right join country o on i.city_id=o.country_id where i.city_id is null;",
		"select * from city i left join country o on i.city_id=o.country_id union select * from city i right join country o on i.city_id=o.country_id;",
		"select * from city i left join country o on i.city_id=o.country_id where o.country_id is null union select * from city i right join country o on i.city_id=o.country_id where i.city_id is null;",
		"select first_name,last_name,email from customer natural left join address;",
		"select first_name,last_name,email from customer natural left join address;",
		"select first_name,last_name,email from customer natural right join address;",
		"select first_name,last_name,email from customer STRAIGHT_JOIN address on customer.address_id=address.address_id;",
		"select ID,name from (select address from customer_list where SID=1 order by phone limit 50,10) a join customer_list l on (a.address=l.address) join city c on (c.city=l.city) order by phone desc;",
	}

	rEnv := connTest

	env := NewVirtualEnv(connTest)
	defer env.CleanUp()
	err := common.GoldenDiff(func() {
		for _, sql := range testSQL {
			env.BuildVirtualEnv(rEnv, sql)
			switch err := env.Error.(type) {
			case nil:
				pretty.Println(sql, "OK")
			case error:
				// unexpected EOF
				// 测试环境无法访问，或者被Disable的时候会进入这个分支
				pretty.Println(sql, err)
			case *mysql.MySQLError:
				if err.Number != 1061 {
					t.Error(err)
				}
			default:
				t.Error(err)
			}
		}
	}, t.Name(), update)
<<<<<<< HEAD
	common.Log.Debug("Exiting function: %s", common.GetFunctionName())
=======
	if err != nil {
		t.Error(err)
	}
>>>>>>> 0f3893c5
}

func TestCleanupTestDatabase(t *testing.T) {
	common.Log.Debug("Enter function: %s", common.GetFunctionName())
	vEnv, _ := BuildEnv()
	if common.Config.TestDSN.Disable {
		common.Log.Warn("common.Config.TestDSN.Disable=true, by pass TestCleanupTestDatabase")
		return
	}
	vEnv.Query("drop database if exists optimizer_060102150405_xxxxxxxxxxxxxxxx")
	_, err := vEnv.Query("create database optimizer_060102150405_xxxxxxxxxxxxxxxx")
	if err != nil {
		t.Error(err)
	}
	vEnv.CleanupTestDatabase()
	_, err = vEnv.Query("show create database optimizer_060102150405_xxxxxxxxxxxxxxxx")
	if err == nil {
		t.Error("optimizer_060102150405_xxxxxxxxxxxxxxxx exist, should be dropped")
	}

	vEnv.Query("drop database if exists optimizer_060102150405")
	_, err = vEnv.Query("create database optimizer_060102150405")
	if err != nil {
		t.Error(err)
	}
	vEnv.CleanupTestDatabase()
	_, err = vEnv.Query("drop database optimizer_060102150405")
	if err != nil {
		t.Error("optimizer_060102150405 not exist, should not be dropped")
	}
	common.Log.Debug("Exiting function: %s", common.GetFunctionName())
}

func TestGenTableColumns(t *testing.T) {
	common.Log.Debug("Enter function: %s", common.GetFunctionName())
	vEnv, rEnv := BuildEnv()
	defer vEnv.CleanUp()

	pretty.Println(common.Config.TestDSN.Disable)
	if common.Config.TestDSN.Disable {
		common.Log.Warn("common.Config.TestDSN.Disable=true, by pass TestGenTableColumns")
		return
	}

	// 只能对sakila数据库进行测试
	if rEnv.Database == "sakila" {
		testSQL := []string{
			"select * from city where country_id = 44;",
			"select country_id from city where country_id = 44;",
			"select country_id from city where country_id > 44;",
		}

		metaList := []common.Meta{
			{
				"": &common.DB{
					Table: map[string]*common.Table{
						"city": common.NewTable("city"),
					},
				},
			},
			{
				"sakila": &common.DB{
					Table: map[string]*common.Table{
						"city": common.NewTable("city"),
					},
				},
			},
			{
				"sakila": &common.DB{
					Table: map[string]*common.Table{
						"city": {
							TableName: "city",
							Column: map[string]*common.Column{
								"country_id": {
									Name: "country_id",
								},
							},
						},
					},
				},
			},
		}

		for i, sql := range testSQL {
			vEnv.BuildVirtualEnv(rEnv, sql)
			tFlag := false
			columns := vEnv.GenTableColumns(metaList[i])
			if _, ok := columns["sakila"]; ok {
				if _, okk := columns["sakila"]["city"]; okk {
					if length := len(columns["sakila"]["city"]); length >= 1 {
						tFlag = true
					}
				}
			}

			if !tFlag {
				t.Errorf("columns: \n%s", pretty.Sprint(columns))
			}
		}
	}
	common.Log.Debug("Exiting function: %s", common.GetFunctionName())
}

func TestCreateTable(t *testing.T) {
	common.Log.Debug("Enter function: %s", common.GetFunctionName())
	orgSamplingCondition := common.Config.SamplingCondition
	common.Config.SamplingCondition = "LIMIT 1"

	vEnv, rEnv := BuildEnv()
	defer vEnv.CleanUp()
	// TODO: support VIEW,
	tables := []string{
		"actor",
		// "actor_info", // VIEW
		"address",
		"category",
		"city",
		"country",
		"customer",
		"customer_list",
		"film",
		"film_actor",
		"film_category",
		"film_list",
		"film_text",
		"inventory",
		"language",
		"nicer_but_slower_film_list",
		"payment",
		"rental",
		// "sales_by_film_category", // VIEW
		// "sales_by_store", // VIEW
		"staff",
		"staff_list",
		"store",
	}
	for _, table := range tables {
		err := vEnv.createTable(rEnv, "sakila", table)
		if err != nil {
			t.Error(err)
		}
	}
	common.Config.SamplingCondition = orgSamplingCondition
	common.Log.Debug("Exiting function: %s", common.GetFunctionName())
}

func TestCreateDatabase(t *testing.T) {
	common.Log.Debug("Enter function: %s", common.GetFunctionName())
	vEnv, rEnv := BuildEnv()
	defer vEnv.CleanUp()
	err := vEnv.createDatabase(rEnv, "sakila")
	if err != nil {
		t.Error(err)
	}
	if vEnv.DBHash("sakila") == "sakila" {
		t.Errorf("database: sakila rehashed failed!")
	}

	if vEnv.DBHash("not_exist_db") != "not_exist_db" {
		t.Errorf("database: not_exist_db rehashed!")
	}
	common.Log.Debug("Exiting function: %s", common.GetFunctionName())
}<|MERGE_RESOLUTION|>--- conflicted
+++ resolved
@@ -18,6 +18,7 @@
 
 import (
 	"flag"
+	"fmt"
 	"os"
 	"testing"
 
@@ -28,24 +29,33 @@
 	"github.com/kr/pretty"
 )
 
-var connTest *database.Connector
 var update = flag.Bool("update", false, "update .golden files")
-
-func init() {
+var vEnv *VirtualEnv
+var rEnv *database.Connector
+
+func TestMain(m *testing.M) {
+	// 初始化 init
 	common.BaseDir = common.DevPath
 	err := common.ParseConfig("")
 	common.LogIfError(err, "init ParseConfig")
 	common.Log.Debug("env_test init")
-	connTest, err = database.NewConnector(common.Config.TestDSN)
-	if err != nil {
-		common.Log.Critical("Test env Error: %v", err)
+	vEnv, rEnv = BuildEnv()
+	if _, err = vEnv.Version(); err != nil {
+		fmt.Println(err.Error(), ", By pass all advisor test cases")
 		os.Exit(0)
 	}
 
-	if _, err := connTest.Version(); err != nil {
-		common.Log.Critical("Test env Error: %v", err)
+	if _, err := rEnv.Version(); err != nil {
+		fmt.Println(err.Error(), ", By pass all advisor test cases")
 		os.Exit(0)
 	}
+
+	// 分割线
+	flag.Parse()
+	m.Run()
+
+	// 环境清理
+	vEnv.CleanUp()
 }
 
 func TestNewVirtualEnv(t *testing.T) {
@@ -94,14 +104,10 @@
 		"select ID,name from (select address from customer_list where SID=1 order by phone limit 50,10) a join customer_list l on (a.address=l.address) join city c on (c.city=l.city) order by phone desc;",
 	}
 
-	rEnv := connTest
-
-	env := NewVirtualEnv(connTest)
-	defer env.CleanUp()
 	err := common.GoldenDiff(func() {
 		for _, sql := range testSQL {
-			env.BuildVirtualEnv(rEnv, sql)
-			switch err := env.Error.(type) {
+			vEnv.BuildVirtualEnv(rEnv, sql)
+			switch err := vEnv.Error.(type) {
 			case nil:
 				pretty.Println(sql, "OK")
 			case error:
@@ -117,18 +123,14 @@
 			}
 		}
 	}, t.Name(), update)
-<<<<<<< HEAD
-	common.Log.Debug("Exiting function: %s", common.GetFunctionName())
-=======
-	if err != nil {
-		t.Error(err)
-	}
->>>>>>> 0f3893c5
+	if err != nil {
+		t.Error(err)
+	}
+	common.Log.Debug("Exiting function: %s", common.GetFunctionName())
 }
 
 func TestCleanupTestDatabase(t *testing.T) {
-	common.Log.Debug("Enter function: %s", common.GetFunctionName())
-	vEnv, _ := BuildEnv()
+	common.Log.Debug("Entering function: %s", common.GetFunctionName())
 	if common.Config.TestDSN.Disable {
 		common.Log.Warn("common.Config.TestDSN.Disable=true, by pass TestCleanupTestDatabase")
 		return
@@ -158,9 +160,7 @@
 }
 
 func TestGenTableColumns(t *testing.T) {
-	common.Log.Debug("Enter function: %s", common.GetFunctionName())
-	vEnv, rEnv := BuildEnv()
-	defer vEnv.CleanUp()
+	common.Log.Debug("Entering function: %s", common.GetFunctionName())
 
 	pretty.Println(common.Config.TestDSN.Disable)
 	if common.Config.TestDSN.Disable {
@@ -228,12 +228,12 @@
 }
 
 func TestCreateTable(t *testing.T) {
-	common.Log.Debug("Enter function: %s", common.GetFunctionName())
+	common.Log.Debug("Entering function: %s", common.GetFunctionName())
 	orgSamplingCondition := common.Config.SamplingCondition
 	common.Config.SamplingCondition = "LIMIT 1"
 
-	vEnv, rEnv := BuildEnv()
-	defer vEnv.CleanUp()
+	orgREnvDatabase := rEnv.Database
+	rEnv.Database = "sakila"
 	// TODO: support VIEW,
 	tables := []string{
 		"actor",
@@ -261,20 +261,21 @@
 		"store",
 	}
 	for _, table := range tables {
-		err := vEnv.createTable(rEnv, "sakila", table)
+		err := vEnv.createTable(rEnv, table)
 		if err != nil {
 			t.Error(err)
 		}
 	}
 	common.Config.SamplingCondition = orgSamplingCondition
+	rEnv.Database = orgREnvDatabase
 	common.Log.Debug("Exiting function: %s", common.GetFunctionName())
 }
 
 func TestCreateDatabase(t *testing.T) {
-	common.Log.Debug("Enter function: %s", common.GetFunctionName())
-	vEnv, rEnv := BuildEnv()
-	defer vEnv.CleanUp()
-	err := vEnv.createDatabase(rEnv, "sakila")
+	common.Log.Debug("Entering function: %s", common.GetFunctionName())
+	orgREnvDatabase := rEnv.Database
+	rEnv.Database = "sakila"
+	err := vEnv.createDatabase(rEnv)
 	if err != nil {
 		t.Error(err)
 	}
@@ -285,5 +286,6 @@
 	if vEnv.DBHash("not_exist_db") != "not_exist_db" {
 		t.Errorf("database: not_exist_db rehashed!")
 	}
+	rEnv.Database = orgREnvDatabase
 	common.Log.Debug("Exiting function: %s", common.GetFunctionName())
 }